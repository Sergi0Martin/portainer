var os = require('os');
var loadGruntTasks = require('load-grunt-tasks');
const webpackDevConfig = require('./webpack/webpack.develop');
const webpackProdConfig = require('./webpack/webpack.production');

var arch = os.arch();
if (arch === 'x64') arch = 'amd64';

var portainer_data = '${PORTAINER_DATA:-/tmp/portainer}';
var portainer_root = process.env.PORTAINER_PROJECT ? process.env.PORTAINER_PROJECT : process.env.PWD;

module.exports = function (grunt) {
  loadGruntTasks(grunt, {
    pattern: ['grunt-*', 'gruntify-*'],
  });

  grunt.initConfig({
    root: 'dist',
    distdir: 'dist/public',
    binaries: {
      dockerLinuxVersion: '19.03.13',
      dockerWindowsVersion: '19-03-12',
      dockerLinuxComposeVersion: '1.27.4',
      dockerWindowsComposeVersion: '1.28.0',
      dockerComposePluginVersion: '2.0.0-beta.6',
      helmVersion: 'v3.6.3',
      komposeVersion: 'v1.22.0',
      kubectlVersion: 'v1.18.0',
    },
    config: gruntfile_cfg.config,
    env: gruntfile_cfg.env,
    src: gruntfile_cfg.src,
    clean: gruntfile_cfg.clean,
    eslint: gruntfile_cfg.eslint,
    shell: gruntfile_cfg.shell,
    copy: gruntfile_cfg.copy,
    webpack: gruntfile_cfg.webpack,
  });

  grunt.registerTask('lint', ['eslint']);

  grunt.registerTask('build:server', [
    'shell:build_binary:linux:' + arch,
    'shell:download_docker_binary:linux:' + arch,
    'shell:download_docker_compose_binary:linux:' + arch,
    'shell:download_helm_binary:linux:' + arch,
    'shell:download_kompose_binary:linux:' + arch,
    'shell:download_kubectl_binary:linux:' + arch,
  ]);

  grunt.registerTask('build:client', ['config:dev', 'env:dev', 'webpack:dev']);

  grunt.registerTask('build', ['build:server', 'build:client', 'copy:assets']);

  grunt.registerTask('start:server', ['build:server', 'copy:assets', 'shell:run_container']);

  grunt.registerTask('start:localserver', ['shell:build_binary:linux:' + arch, 'shell:run_localserver']);

  grunt.registerTask('start:client', ['shell:install_yarndeps', 'config:dev', 'env:dev', 'webpack:devWatch']);

  grunt.registerTask('start', ['start:server', 'start:client']);

  grunt.registerTask('start:toolkit', ['start:localserver', 'start:client']);

  grunt.task.registerTask('release', 'release:<platform>:<arch>', function (p = 'linux', a = arch) {
    grunt.task.run([
      'config:prod',
      'env:prod',
      'clean:all',
      'copy:assets',
      'shell:build_binary:' + p + ':' + a,
      'shell:download_docker_binary:' + p + ':' + a,
      'shell:download_docker_compose_binary:' + p + ':' + a,
      'shell:download_helm_binary:' + p + ':' + a,
      'shell:download_kompose_binary:' + p + ':' + a,
      'shell:download_kubectl_binary:' + p + ':' + a,
      'webpack:prod',
    ]);
  });

  grunt.task.registerTask('devopsbuild', 'devopsbuild:<platform>:<arch>:env', function (p, a, env = 'prod') {
    grunt.task.run([
      'config:prod',
      `env:${env}`,
      'clean:all',
      'copy:assets',
      'shell:build_binary_azuredevops:' + p + ':' + a,
      'shell:download_docker_binary:' + p + ':' + a,
      'shell:download_docker_compose_binary:' + p + ':' + a,
      'shell:download_helm_binary:' + p + ':' + a,
      'shell:download_kompose_binary:' + p + ':' + a,
      'shell:download_kubectl_binary:' + p + ':' + a,
      'webpack:prod',
    ]);
  });
};

/***/
var gruntfile_cfg = {};

gruntfile_cfg.env = {
  dev: {
    NODE_ENV: 'development',
  },
  prod: {
    NODE_ENV: 'production',
  },
  testing: {
    NODE_ENV: 'testing',
  },
};

gruntfile_cfg.webpack = {
  dev: webpackDevConfig,
  devWatch: Object.assign({ watch: true }, webpackDevConfig),
  prod: webpackProdConfig,
};

gruntfile_cfg.config = {
  dev: { options: { variables: { environment: 'development' } } },
  prod: { options: { variables: { environment: 'production' } } },
};

gruntfile_cfg.src = {
  js: ['app/**/__module.js', 'app/**/*.js', '!app/**/*.spec.js'],
  jsTpl: ['<%= distdir %>/templates/**/*.js'],
  html: ['index.html'],
  tpl: ['app/**/*.html'],
  css: ['assets/css/app.css', 'app/**/*.css'],
};

gruntfile_cfg.clean = {
  server: ['<%= root %>/portainer'],
  client: ['<%= distdir %>/*'],
  all: ['<%= root %>/*'],
};

gruntfile_cfg.eslint = {
  src: ['gruntfile.js', '<%= src.js %>'],
  options: { configFile: '.eslintrc.yml' },
};

gruntfile_cfg.copy = {
  assets: {
    files: [],
  },
};

gruntfile_cfg.shell = {
  build_binary: { command: shell_build_binary },
  build_binary_azuredevops: { command: shell_build_binary_azuredevops },
  download_docker_binary: { command: shell_download_docker_binary },
  download_kompose_binary: { command: shell_download_kompose_binary },
  download_kubectl_binary: { command: shell_download_kubectl_binary },
  download_helm_binary: { command: shell_download_helm_binary },
  download_docker_compose_binary: { command: shell_download_docker_compose_binary },
  run_container: { command: shell_run_container },
  run_localserver: { command: shell_run_localserver, options: { async: true } },
  install_yarndeps: { command: shell_install_yarndeps },
};

function shell_build_binary(p, a) {
  var binfile = 'dist/portainer';
  if (p === 'linux') {
    return ['if [ -f ' + binfile + ' ]; then', 'echo "Portainer binary exists";', 'else', 'build/build_binary.sh ' + p + ' ' + a + ';', 'fi'].join(' ');
  } else {
    return [
      'powershell -Command "& {if (Get-Item -Path ' + binfile + '.exe -ErrorAction:SilentlyContinue) {',
      'Write-Host "Portainer binary exists"',
      '} else {',
      '& ".\\build\\build_binary.ps1" -platform ' + p + ' -arch ' + a + '',
      '}}"',
    ].join(' ');
  }
}

function shell_build_binary_azuredevops(p, a) {
  return 'build/build_binary_azuredevops.sh ' + p + ' ' + a + ';';
}

function shell_run_container() {
  return [
    'docker rm -f portainer',
    'docker run -d -p 8000:8000 -p 9000:9000 -p 9443:9443 -v ' +
      portainer_root +
      '/dist:/app -v ' +
      portainer_data +
      ':/data -v /var/run/docker.sock:/var/run/docker.sock:z -v /var/run/docker.sock:/var/run/alternative.sock:z -v /tmp:/tmp --name portainer portainer/base /app/portainer',
  ].join(';');
}

function shell_run_localserver() {
  return './dist/portainer';
}

function shell_install_yarndeps() {
  return 'yarn';
}

function shell_download_docker_binary(p, a) {
  var ps = { windows: 'win', darwin: 'mac' };
  var as = { amd64: 'x86_64', arm: 'armhf', arm64: 'aarch64' };
  var ip = ps[p] === undefined ? p : ps[p];
  var ia = as[a] === undefined ? a : as[a];
  var binaryVersion = p === 'windows' ? '<%= binaries.dockerWindowsVersion %>' : '<%= binaries.dockerLinuxVersion %>';

  return [
    'if [ -f dist/docker ] || [ -f dist/docker.exe ]; then',
    'echo "docker binary exists";',
    'else',
    'build/download_docker_binary.sh ' + ip + ' ' + ia + ' ' + binaryVersion + ';',
    'fi',
  ].join(' ');
}

function shell_download_docker_compose_binary(p, a) {
  var ps = { windows: 'win', darwin: 'mac' };
  var as = { arm: 'armhf', arm64: 'aarch64' };
  var ip = ps[p] || p;
  var ia = as[a] || a;
  var binaryVersion = p === 'windows' ? '<%= binaries.dockerWindowsComposeVersion %>' : '<%= binaries.dockerLinuxComposeVersion %>';

<<<<<<< HEAD
=======
  // plugin
  if (p === 'linux' && a !== 'amd64') {
    if (a === 'arm64') {
      ia = 'arm64';
    }

    if (a === 'arm') {
      ia = 'armv7';
    }
    binaryVersion = '<%= binaries.dockerComposePluginVersion %>';
  }

  return `
    if [ -f dist/docker-compose ] || [ -f dist/docker-compose.exe ] || [ -f dist/docker-compose.plugin ] || [ -f dist/docker-compose.plugin.exe ]; then
      echo "Docker Compose binary exists";
    else
      build/download_docker_compose_binary.sh ${ip} ${ia} ${binaryVersion};
    fi`;
}

function shell_download_helm_binary(p, a) {
  var binaryVersion = '<%= binaries.helmVersion %>';

>>>>>>> d14c7b03
  return [
    'if [ -f dist/helm ] || [ -f dist/helm.exe ]; then',
    'echo "helm binary exists";',
    'else',
    'build/download_helm_binary.sh ' + p + ' ' + a + ' ' + binaryVersion + ';',
    'fi',
  ].join(' ');
}

function shell_download_kompose_binary(p, a) {
  var binaryVersion = '<%= binaries.komposeVersion %>';

  return [
    'if [ -f dist/kompose ] || [ -f dist/kompose.exe ]; then',
    'echo "kompose binary exists";',
    'else',
    'build/download_kompose_binary.sh ' + p + ' ' + a + ' ' + binaryVersion + ';',
    'fi',
  ].join(' ');
}

function shell_download_kubectl_binary(p, a) {
  var binaryVersion = '<%= binaries.kubectlVersion %>';

  return [
    'if [ -f dist/kubectl ] || [ -f dist/kubectl.exe ]; then',
    'echo "kubectl binary exists";',
    'else',
    'build/download_kubectl_binary.sh ' + p + ' ' + a + ' ' + binaryVersion + ';',
    'fi',
  ].join(' ');
}<|MERGE_RESOLUTION|>--- conflicted
+++ resolved
@@ -220,8 +220,6 @@
   var ia = as[a] || a;
   var binaryVersion = p === 'windows' ? '<%= binaries.dockerWindowsComposeVersion %>' : '<%= binaries.dockerLinuxComposeVersion %>';
 
-<<<<<<< HEAD
-=======
   // plugin
   if (p === 'linux' && a !== 'amd64') {
     if (a === 'arm64') {
@@ -245,7 +243,6 @@
 function shell_download_helm_binary(p, a) {
   var binaryVersion = '<%= binaries.helmVersion %>';
 
->>>>>>> d14c7b03
   return [
     'if [ -f dist/helm ] || [ -f dist/helm.exe ]; then',
     'echo "helm binary exists";',

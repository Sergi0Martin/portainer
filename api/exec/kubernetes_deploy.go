--- conflicted
+++ resolved
@@ -69,11 +69,7 @@
 		return tokenManager.GetAdminServiceAccountToken(), nil
 	}
 
-<<<<<<< HEAD
-	token, err := tokenManager.GetUserServiceAccountToken(int(tokenData.ID))
-=======
 	token, err := tokenManager.GetUserServiceAccountToken(int(tokenData.ID), endpoint.ID)
->>>>>>> d14c7b03
 	if err != nil {
 		return "", err
 	}
@@ -84,19 +80,11 @@
 	return token, nil
 }
 
-<<<<<<< HEAD
-// Deploy will deploy a Kubernetes manifest inside a specific namespace in a Kubernetes endpoint.
-// Otherwise it will use kubectl to deploy the manifest.
-func (deployer *KubernetesDeployer) Deploy(request *http.Request, endpoint *portainer.Endpoint, stackConfig string, namespace string) (string, error) {
-	if endpoint.Type == portainer.KubernetesLocalEnvironment {
-		token, err := deployer.getToken(request, endpoint, true);
-=======
 // Deploy will deploy a Kubernetes manifest inside a specific namespace in a Kubernetes environment(endpoint).
 // Otherwise it will use kubectl to deploy the manifest.
 func (deployer *KubernetesDeployer) Deploy(request *http.Request, endpoint *portainer.Endpoint, stackConfig string, namespace string) (string, error) {
 	if endpoint.Type == portainer.KubernetesLocalEnvironment {
 		token, err := deployer.getToken(request, endpoint, true)
->>>>>>> d14c7b03
 		if err != nil {
 			return "", err
 		}
@@ -195,11 +183,7 @@
 		return "", err
 	}
 
-<<<<<<< HEAD
-	token, err := deployer.getToken(request, endpoint, false);
-=======
 	token, err := deployer.getToken(request, endpoint, false)
->>>>>>> d14c7b03
 	if err != nil {
 		return "", err
 	}

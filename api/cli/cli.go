package cli

import (
	"errors"
	"log"
	"time"

	portainer "github.com/portainer/portainer/api"

	"os"
	"path/filepath"
	"strings"

	"gopkg.in/alecthomas/kingpin.v2"
)

// Service implements the CLIService interface
type Service struct{}

var (
	errInvalidEndpointProtocol       = errors.New("Invalid environment protocol: Portainer only supports unix://, npipe:// or tcp://")
	errSocketOrNamedPipeNotFound     = errors.New("Unable to locate Unix socket or named pipe")
	errInvalidSnapshotInterval       = errors.New("Invalid snapshot interval")
	errAdminPassExcludeAdminPassFile = errors.New("Cannot use --admin-password with --admin-password-file")
)

// ParseFlags parse the CLI flags and return a portainer.Flags struct
func (*Service) ParseFlags(version string) (*portainer.CLIFlags, error) {
	kingpin.Version(version)

	flags := &portainer.CLIFlags{
		Addr:                      kingpin.Flag("bind", "Address and port to serve Portainer").Default(defaultBindAddress).Short('p').String(),
		AddrHTTPS:                 kingpin.Flag("bind-https", "Address and port to serve Portainer via https").Default(defaultHTTPSBindAddress).String(),
		TunnelAddr:                kingpin.Flag("tunnel-addr", "Address to serve the tunnel server").Default(defaultTunnelServerAddress).String(),
		TunnelPort:                kingpin.Flag("tunnel-port", "Port to serve the tunnel server").Default(defaultTunnelServerPort).String(),
		Assets:                    kingpin.Flag("assets", "Path to the assets").Default(defaultAssetsDirectory).Short('a').String(),
		Data:                      kingpin.Flag("data", "Path to the folder where the data is stored").Default(defaultDataDirectory).Short('d').String(),
		EndpointURL:               kingpin.Flag("host", "Environment URL").Short('H').String(),
		FeatureFlags:              BoolPairs(kingpin.Flag("feat", "List of feature flags").Hidden()),
		EnableEdgeComputeFeatures: kingpin.Flag("edge-compute", "Enable Edge Compute features").Bool(),
		NoAnalytics:               kingpin.Flag("no-analytics", "Disable Analytics in app (deprecated)").Bool(),
		TLS:                       kingpin.Flag("tlsverify", "TLS support").Default(defaultTLS).Bool(),
		TLSSkipVerify:             kingpin.Flag("tlsskipverify", "Disable TLS server verification").Default(defaultTLSSkipVerify).Bool(),
		TLSCacert:                 kingpin.Flag("tlscacert", "Path to the CA").Default(defaultTLSCACertPath).String(),
		TLSCert:                   kingpin.Flag("tlscert", "Path to the TLS certificate file").Default(defaultTLSCertPath).String(),
		TLSKey:                    kingpin.Flag("tlskey", "Path to the TLS key").Default(defaultTLSKeyPath).String(),
		HTTPDisabled:              kingpin.Flag("http-disabled", "Serve portainer only on https").Default(defaultHTTPDisabled).Bool(),
		SSL:                       kingpin.Flag("ssl", "Secure Portainer instance using SSL (deprecated)").Default(defaultSSL).Bool(),
		SSLCert:                   kingpin.Flag("sslcert", "Path to the SSL certificate used to secure the Portainer instance").String(),
		SSLKey:                    kingpin.Flag("sslkey", "Path to the SSL key used to secure the Portainer instance").String(),
		Rollback:                  kingpin.Flag("rollback", "Rollback the database store to the previous version").Bool(),
		SnapshotInterval:          kingpin.Flag("snapshot-interval", "Duration between each environment snapshot job").Default(defaultSnapshotInterval).String(),
		AdminPassword:             kingpin.Flag("admin-password", "Hashed admin password").String(),
		AdminPasswordFile:         kingpin.Flag("admin-password-file", "Path to the file containing the password for the admin user").String(),
		Labels:                    pairs(kingpin.Flag("hide-label", "Hide containers with a specific label in the UI").Short('l')),
		Logo:                      kingpin.Flag("logo", "URL for the logo displayed in the UI").String(),
		Templates:                 kingpin.Flag("templates", "URL to the templates definitions.").Short('t').String(),
<<<<<<< HEAD
		SecretKeyName:             kingpin.Flag("secret-key-name", "Secret key name for encryption and will be used as /run/secrets/<secret-key-name>.").Default(defaultSecretKeyName).String(),
=======
		BaseURL:                   kingpin.Flag("base-url", "Base URL parameter such as portainer if running portainer as http://yourdomain.com/portainer/.").Short('b').Default(defaultBaseURL).String(),
>>>>>>> 5839f967
	}

	kingpin.Parse()

	if !filepath.IsAbs(*flags.Assets) {
		ex, err := os.Executable()
		if err != nil {
			panic(err)
		}
		*flags.Assets = filepath.Join(filepath.Dir(ex), *flags.Assets)
	}

	return flags, nil
}

// ValidateFlags validates the values of the flags.
func (*Service) ValidateFlags(flags *portainer.CLIFlags) error {

	displayDeprecationWarnings(flags)

	err := validateEndpointURL(*flags.EndpointURL)
	if err != nil {
		return err
	}

	err = validateSnapshotInterval(*flags.SnapshotInterval)
	if err != nil {
		return err
	}

	if *flags.AdminPassword != "" && *flags.AdminPasswordFile != "" {
		return errAdminPassExcludeAdminPassFile
	}

	return nil
}

func displayDeprecationWarnings(flags *portainer.CLIFlags) {
	if *flags.NoAnalytics {
		log.Println("Warning: The --no-analytics flag has been kept to allow migration of instances running a previous version of Portainer with this flag enabled, to version 2.0 where enabling this flag will have no effect.")
	}

	if *flags.SSL {
		log.Println("Warning: SSL is enabled by default and there is no need for the --ssl flag. It has been kept to allow migration of instances running a previous version of Portainer with this flag enabled")
	}
}

func validateEndpointURL(endpointURL string) error {
	if endpointURL != "" {
		if !strings.HasPrefix(endpointURL, "unix://") && !strings.HasPrefix(endpointURL, "tcp://") && !strings.HasPrefix(endpointURL, "npipe://") {
			return errInvalidEndpointProtocol
		}

		if strings.HasPrefix(endpointURL, "unix://") || strings.HasPrefix(endpointURL, "npipe://") {
			socketPath := strings.TrimPrefix(endpointURL, "unix://")
			socketPath = strings.TrimPrefix(socketPath, "npipe://")
			if _, err := os.Stat(socketPath); err != nil {
				if os.IsNotExist(err) {
					return errSocketOrNamedPipeNotFound
				}
				return err
			}
		}
	}
	return nil
}

func validateSnapshotInterval(snapshotInterval string) error {
	if snapshotInterval != defaultSnapshotInterval {
		_, err := time.ParseDuration(snapshotInterval)
		if err != nil {
			return errInvalidSnapshotInterval
		}
	}
	return nil
}<|MERGE_RESOLUTION|>--- conflicted
+++ resolved
@@ -55,11 +55,8 @@
 		Labels:                    pairs(kingpin.Flag("hide-label", "Hide containers with a specific label in the UI").Short('l')),
 		Logo:                      kingpin.Flag("logo", "URL for the logo displayed in the UI").String(),
 		Templates:                 kingpin.Flag("templates", "URL to the templates definitions.").Short('t').String(),
-<<<<<<< HEAD
 		SecretKeyName:             kingpin.Flag("secret-key-name", "Secret key name for encryption and will be used as /run/secrets/<secret-key-name>.").Default(defaultSecretKeyName).String(),
-=======
 		BaseURL:                   kingpin.Flag("base-url", "Base URL parameter such as portainer if running portainer as http://yourdomain.com/portainer/.").Short('b').Default(defaultBaseURL).String(),
->>>>>>> 5839f967
 	}
 
 	kingpin.Parse()

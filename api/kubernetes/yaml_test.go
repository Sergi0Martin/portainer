--- conflicted
+++ resolved
@@ -424,83 +424,6 @@
 			assert.Equal(t, tt.wantOutput, string(result))
 		})
 	}
-<<<<<<< HEAD
-=======
-}
-
-func Test_AddAppLabels_PickingName_WhenLabelNameIsEmpty(t *testing.T) {
-	labels := KubeAppLabels{
-		StackID: 123,
-		Owner:   "best-owner",
-		Kind:    "git",
-	}
-
-	input := `apiVersion: v1
-kind: Service
-metadata:
-  name: web
-spec:
-  ports:
-    - name: "5000"
-      port: 5000
-      targetPort: 5000
-`
-
-	expected := `apiVersion: v1
-kind: Service
-metadata:
-  labels:
-    io.portainer.kubernetes.application.kind: git
-    io.portainer.kubernetes.application.name: web
-    io.portainer.kubernetes.application.owner: best-owner
-    io.portainer.kubernetes.application.stackid: "123"
-  name: web
-spec:
-  ports:
-    - name: "5000"
-      port: 5000
-      targetPort: 5000
-`
-
-	result, err := AddAppLabels([]byte(input), labels.ToMap())
-	assert.NoError(t, err)
-	assert.Equal(t, expected, string(result))
-}
-
-func Test_AddAppLabels_PickingName_WhenLabelAndMetadataNameAreEmpty(t *testing.T) {
-	labels := KubeAppLabels{
-		StackID: 123,
-		Owner:   "best-owner",
-		Kind:    "git",
-	}
-
-	input := `apiVersion: v1
-kind: Service
-spec:
-  ports:
-    - name: "5000"
-      port: 5000
-      targetPort: 5000
-`
-
-	expected := `apiVersion: v1
-kind: Service
-metadata:
-  labels:
-    io.portainer.kubernetes.application.kind: git
-    io.portainer.kubernetes.application.name: ""
-    io.portainer.kubernetes.application.owner: best-owner
-    io.portainer.kubernetes.application.stackid: "123"
-spec:
-  ports:
-    - name: "5000"
-      port: 5000
-      targetPort: 5000
-`
-
-	result, err := AddAppLabels([]byte(input), labels.ToMap())
-	assert.NoError(t, err)
-	assert.Equal(t, expected, string(result))
 }
 
 func Test_AddAppLabels_HelmApp(t *testing.T) {
@@ -669,10 +592,10 @@
 
 func Test_DocumentSeperator(t *testing.T) {
 	labels := KubeAppLabels{
-		StackID: 123,
-		Name:    "best-name",
-		Owner:   "best-owner",
-		Kind:    "git",
+		StackID:   123,
+		StackName: "best-name",
+		Owner:     "best-owner",
+		Kind:      "git",
 	}
 
 	input := `apiVersion: v1
@@ -695,6 +618,7 @@
     io.portainer.kubernetes.application.kind: git
     io.portainer.kubernetes.application.name: best-name
     io.portainer.kubernetes.application.owner: best-owner
+    io.portainer.kubernetes.application.stack: best-name
     io.portainer.kubernetes.application.stackid: "123"
 ---
 apiVersion: v1
@@ -705,6 +629,7 @@
     io.portainer.kubernetes.application.kind: git
     io.portainer.kubernetes.application.name: best-name
     io.portainer.kubernetes.application.owner: best-owner
+    io.portainer.kubernetes.application.stack: best-name
     io.portainer.kubernetes.application.stackid: "123"
 `
 	result, err := AddAppLabels([]byte(input), labels.ToMap())
@@ -785,5 +710,4 @@
 			}
 		})
 	}
->>>>>>> e3b6e4a1
 }
package migrator

import (
	"github.com/boltdb/bolt"
	portainer "github.com/portainer/portainer/api"
	"github.com/portainer/portainer/api/bolt/dockerhub"
	"github.com/portainer/portainer/api/bolt/endpoint"
	"github.com/portainer/portainer/api/bolt/endpointgroup"
	"github.com/portainer/portainer/api/bolt/endpointrelation"
	"github.com/portainer/portainer/api/bolt/extension"
	plog "github.com/portainer/portainer/api/bolt/log"
	"github.com/portainer/portainer/api/bolt/registry"
	"github.com/portainer/portainer/api/bolt/resourcecontrol"
	"github.com/portainer/portainer/api/bolt/role"
	"github.com/portainer/portainer/api/bolt/schedule"
	"github.com/portainer/portainer/api/bolt/settings"
	"github.com/portainer/portainer/api/bolt/stack"
	"github.com/portainer/portainer/api/bolt/tag"
	"github.com/portainer/portainer/api/bolt/teammembership"
	"github.com/portainer/portainer/api/bolt/user"
	"github.com/portainer/portainer/api/bolt/version"
	"github.com/portainer/portainer/api/internal/authorization"
)

var migrateLog = plog.NewScopedLog("bolt, migrate")

type (
	// Migrator defines a service to migrate data after a Portainer version update.
	Migrator struct {
		currentDBVersion        int
		db                      *bolt.DB
		endpointGroupService    *endpointgroup.Service
		endpointService         *endpoint.Service
		endpointRelationService *endpointrelation.Service
		extensionService        *extension.Service
		registryService         *registry.Service
		resourceControlService  *resourcecontrol.Service
		roleService             *role.Service
		scheduleService         *schedule.Service
		settingsService         *settings.Service
		stackService            *stack.Service
		tagService              *tag.Service
		teamMembershipService   *teammembership.Service
		userService             *user.Service
		versionService          *version.Service
		fileService             portainer.FileService
		authorizationService    *authorization.Service
		dockerhubService        *dockerhub.Service
	}

	// Parameters represents the required parameters to create a new Migrator instance.
	Parameters struct {
		DB                      *bolt.DB
		DatabaseVersion         int
		EndpointGroupService    *endpointgroup.Service
		EndpointService         *endpoint.Service
		EndpointRelationService *endpointrelation.Service
		ExtensionService        *extension.Service
		RegistryService         *registry.Service
		ResourceControlService  *resourcecontrol.Service
		RoleService             *role.Service
		ScheduleService         *schedule.Service
		SettingsService         *settings.Service
		StackService            *stack.Service
		TagService              *tag.Service
		TeamMembershipService   *teammembership.Service
		UserService             *user.Service
		VersionService          *version.Service
		FileService             portainer.FileService
		AuthorizationService    *authorization.Service
		DockerhubService        *dockerhub.Service
	}
)

// NewMigrator creates a new Migrator.
func NewMigrator(parameters *Parameters) *Migrator {
	return &Migrator{
		db:                      parameters.DB,
		currentDBVersion:        parameters.DatabaseVersion,
		endpointGroupService:    parameters.EndpointGroupService,
		endpointService:         parameters.EndpointService,
		endpointRelationService: parameters.EndpointRelationService,
		extensionService:        parameters.ExtensionService,
		registryService:         parameters.RegistryService,
		resourceControlService:  parameters.ResourceControlService,
		roleService:             parameters.RoleService,
		scheduleService:         parameters.ScheduleService,
		settingsService:         parameters.SettingsService,
		tagService:              parameters.TagService,
		teamMembershipService:   parameters.TeamMembershipService,
		stackService:            parameters.StackService,
		userService:             parameters.UserService,
		versionService:          parameters.VersionService,
		fileService:             parameters.FileService,
		authorizationService:    parameters.AuthorizationService,
		dockerhubService:        parameters.DockerhubService,
	}
}

// Migrate checks the database version and migrate the existing data to the most recent data model.
func (m *Migrator) Migrate() error {
	// Portainer < 1.12
	if m.currentDBVersion < 1 {
		err := m.updateAdminUserToDBVersion1()
		if err != nil {
			return err
		}
	}

	// Portainer 1.12.x
	if m.currentDBVersion < 2 {
		err := m.updateResourceControlsToDBVersion2()
		if err != nil {
			return err
		}
		err = m.updateEndpointsToDBVersion2()
		if err != nil {
			return err
		}
	}

	// Portainer 1.13.x
	if m.currentDBVersion < 3 {
		err := m.updateSettingsToDBVersion3()
		if err != nil {
			return err
		}
	}

	// Portainer 1.14.0
	if m.currentDBVersion < 4 {
		err := m.updateEndpointsToDBVersion4()
		if err != nil {
			return err
		}
	}

	// https://github.com/portainer/portainer/issues/1235
	if m.currentDBVersion < 5 {
		err := m.updateSettingsToVersion5()
		if err != nil {
			return err
		}
	}

	// https://github.com/portainer/portainer/issues/1236
	if m.currentDBVersion < 6 {
		err := m.updateSettingsToVersion6()
		if err != nil {
			return err
		}
	}

	// https://github.com/portainer/portainer/issues/1449
	if m.currentDBVersion < 7 {
		err := m.updateSettingsToVersion7()
		if err != nil {
			return err
		}
	}

	if m.currentDBVersion < 8 {
		err := m.updateEndpointsToVersion8()
		if err != nil {
			return err
		}
	}

	// https: //github.com/portainer/portainer/issues/1396
	if m.currentDBVersion < 9 {
		err := m.updateEndpointsToVersion9()
		if err != nil {
			return err
		}
	}

	// https://github.com/portainer/portainer/issues/461
	if m.currentDBVersion < 10 {
		err := m.updateEndpointsToVersion10()
		if err != nil {
			return err
		}
	}

	// https://github.com/portainer/portainer/issues/1906
	if m.currentDBVersion < 11 {
		err := m.updateEndpointsToVersion11()
		if err != nil {
			return err
		}
	}

	// Portainer 1.18.0
	if m.currentDBVersion < 12 {
		err := m.updateEndpointsToVersion12()
		if err != nil {
			return err
		}

		err = m.updateEndpointGroupsToVersion12()
		if err != nil {
			return err
		}

		err = m.updateStacksToVersion12()
		if err != nil {
			return err
		}
	}

	// Portainer 1.19.0
	if m.currentDBVersion < 13 {
		err := m.updateSettingsToVersion13()
		if err != nil {
			return err
		}
	}

	// Portainer 1.19.2
	if m.currentDBVersion < 14 {
		err := m.updateResourceControlsToDBVersion14()
		if err != nil {
			return err
		}
	}

	// Portainer 1.20.0
	if m.currentDBVersion < 15 {
		err := m.updateSettingsToDBVersion15()
		if err != nil {
			return err
		}

		err = m.updateTemplatesToVersion15()
		if err != nil {
			return err
		}
	}

	if m.currentDBVersion < 16 {
		err := m.updateSettingsToDBVersion16()
		if err != nil {
			return err
		}
	}

	// Portainer 1.20.1
	if m.currentDBVersion < 17 {
		err := m.updateExtensionsToDBVersion17()
		if err != nil {
			return err
		}
	}

	// Portainer 1.21.0
	if m.currentDBVersion < 18 {
		err := m.updateUsersToDBVersion18()
		if err != nil {
			return err
		}

		err = m.updateEndpointsToDBVersion18()
		if err != nil {
			return err
		}

		err = m.updateEndpointGroupsToDBVersion18()
		if err != nil {
			return err
		}

		err = m.updateRegistriesToDBVersion18()
		if err != nil {
			return err
		}
	}

	// Portainer 1.22.0
	if m.currentDBVersion < 19 {
		err := m.updateSettingsToDBVersion19()
		if err != nil {
			return err
		}
	}

	// Portainer 1.22.1
	if m.currentDBVersion < 20 {
		err := m.updateUsersToDBVersion20()
		if err != nil {
			return err
		}

		err = m.updateSettingsToDBVersion20()
		if err != nil {
			return err
		}

		err = m.updateSchedulesToDBVersion20()
		if err != nil {
			return err
		}
	}

	// Portainer 1.23.0
	// DBVersion 21 is missing as it was shipped as via hotfix 1.22.2
	if m.currentDBVersion < 22 {
		err := m.updateResourceControlsToDBVersion22()
		if err != nil {
			return err
		}

		err = m.updateUsersAndRolesToDBVersion22()
		if err != nil {
			return err
		}
	}

	// Portainer 1.24.0
	if m.currentDBVersion < 23 {
		err := m.updateTagsToDBVersion23()
		if err != nil {
			return err
		}

		err = m.updateEndpointsAndEndpointGroupsToDBVersion23()
		if err != nil {
			return err
		}
	}

	// Portainer 1.24.1
	if m.currentDBVersion < 24 {
		err := m.updateSettingsToDB24()
		if err != nil {
			return err
		}
	}

	// Portainer 2.0.0
	if m.currentDBVersion < 25 {
		err := m.updateSettingsToDB25()
		if err != nil {
			return err
		}

		err = m.updateStacksToDB24()
		if err != nil {
			return err
		}
	}

	// Portainer 2.1.0
	if m.currentDBVersion < 26 {
		err := m.updateEndpointSettingsToDB25()
		if err != nil {
			return err
		}
	}

	// Portainer 2.2.0
	if m.currentDBVersion < 27 {
		err := m.updateStackResourceControlToDB27()
		if err != nil {
			return err
		}
	}

	// Portainer 2.6.0
	if m.currentDBVersion < 30 {
		err := m.migrateDBVersionTo30()
		if err != nil {
			return err
		}
	}

	// Portainer 2.9.0
	if m.currentDBVersion < 32 {
<<<<<<< HEAD
		if err := m.migrateDBVersionTo32(); err != nil {
=======
		err := m.migrateDBVersionTo32()
		if err != nil {
>>>>>>> 179df062
			return err
		}
	}

	return m.versionService.StoreDBVersion(portainer.DBVersion)
}<|MERGE_RESOLUTION|>--- conflicted
+++ resolved
@@ -375,12 +375,7 @@
 
 	// Portainer 2.9.0
 	if m.currentDBVersion < 32 {
-<<<<<<< HEAD
 		if err := m.migrateDBVersionTo32(); err != nil {
-=======
-		err := m.migrateDBVersionTo32()
-		if err != nil {
->>>>>>> 179df062
 			return err
 		}
 	}

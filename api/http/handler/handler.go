--- conflicted
+++ resolved
@@ -16,11 +16,8 @@
 	"github.com/portainer/portainer/api/http/handler/endpointproxy"
 	"github.com/portainer/portainer/api/http/handler/endpoints"
 	"github.com/portainer/portainer/api/http/handler/file"
-<<<<<<< HEAD
+	"github.com/portainer/portainer/api/http/handler/kubernetes"
 	"github.com/portainer/portainer/api/http/handler/ldap"
-=======
-	"github.com/portainer/portainer/api/http/handler/kubernetes"
->>>>>>> 11d555bb
 	"github.com/portainer/portainer/api/http/handler/motd"
 	"github.com/portainer/portainer/api/http/handler/registries"
 	"github.com/portainer/portainer/api/http/handler/resourcecontrols"
@@ -53,11 +50,8 @@
 	EndpointHandler        *endpoints.Handler
 	EndpointProxyHandler   *endpointproxy.Handler
 	FileHandler            *file.Handler
-<<<<<<< HEAD
 	LDAPHandler            *ldap.Handler
-=======
 	KubernetesHandler      *kubernetes.Handler
->>>>>>> 11d555bb
 	MOTDHandler            *motd.Handler
 	RegistryHandler        *registries.Handler
 	ResourceControlHandler *resourcecontrols.Handler

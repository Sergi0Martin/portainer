--- conflicted
+++ resolved
@@ -7,25 +7,17 @@
 
 	httperror "github.com/portainer/libhttp/error"
 	portainer "github.com/portainer/portainer/api"
-<<<<<<< HEAD
+	"github.com/portainer/portainer/api/dataservices"
 	"github.com/portainer/portainer/api/docker"
-=======
-	"github.com/portainer/portainer/api/dataservices"
->>>>>>> ac9ca7d5
 	"github.com/portainer/portainer/api/http/security"
 )
 
 // Handler is the HTTP handler used to handle OpenAMT operations.
 type Handler struct {
 	*mux.Router
-<<<<<<< HEAD
-	OpenAMTService      portainer.OpenAMTService
-	DataStore           portainer.DataStore
-	DockerClientFactory *docker.ClientFactory
-=======
 	OpenAMTService portainer.OpenAMTService
 	DataStore      dataservices.DataStore
->>>>>>> ac9ca7d5
+  DockerClientFactory *docker.ClientFactory
 }
 
 // NewHandler returns a new Handler

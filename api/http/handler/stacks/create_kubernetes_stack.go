package stacks

import (
<<<<<<< HEAD
	"fmt"
=======
>>>>>>> 4ffee27a
	"io/ioutil"
	"net/http"
	"path/filepath"
	"strconv"
	"time"

	"github.com/pkg/errors"

	"github.com/asaskevich/govalidator"
	"github.com/pkg/errors"

	httperror "github.com/portainer/libhttp/error"
	"github.com/portainer/libhttp/request"
	"github.com/portainer/libhttp/response"
	portainer "github.com/portainer/portainer/api"
	"github.com/portainer/portainer/api/filesystem"
<<<<<<< HEAD
	gittypes "github.com/portainer/portainer/api/git/types"
	k "github.com/portainer/portainer/api/kubernetes"
=======
	k "github.com/portainer/portainer/api/kubernetes"
	"github.com/portainer/portainer/api/http/client"
>>>>>>> 4ffee27a
)

type kubernetesStringDeploymentPayload struct {
	ComposeFormat    bool
	Namespace        string
	StackFileContent string
}

type kubernetesGitDeploymentPayload struct {
	ComposeFormat            bool
	Namespace                string
	RepositoryURL            string
	RepositoryReferenceName  string
	RepositoryAuthentication bool
	RepositoryUsername       string
	RepositoryPassword       string
	FilePathInRepository     string
}

type kubernetesManifestURLDeploymentPayload struct {
	Namespace 		string
	ComposeFormat 	bool
	ManifestURL 	string
}

func (payload *kubernetesStringDeploymentPayload) Validate(r *http.Request) error {
	if govalidator.IsNull(payload.StackFileContent) {
		return errors.New("Invalid stack file content")
	}
	if govalidator.IsNull(payload.Namespace) {
		return errors.New("Invalid namespace")
	}
	return nil
}

func (payload *kubernetesGitDeploymentPayload) Validate(r *http.Request) error {
	if govalidator.IsNull(payload.Namespace) {
		return errors.New("Invalid namespace")
	}
	if govalidator.IsNull(payload.RepositoryURL) || !govalidator.IsURL(payload.RepositoryURL) {
		return errors.New("Invalid repository URL. Must correspond to a valid URL format")
	}
	if payload.RepositoryAuthentication && govalidator.IsNull(payload.RepositoryPassword) {
		return errors.New("Invalid repository credentials. Password must be specified when authentication is enabled")
	}
	if govalidator.IsNull(payload.FilePathInRepository) {
		return errors.New("Invalid file path in repository")
	}
	if govalidator.IsNull(payload.RepositoryReferenceName) {
		payload.RepositoryReferenceName = defaultGitReferenceName
	}
	return nil
}

func (payload *kubernetesManifestURLDeploymentPayload) Validate(r *http.Request) error {
	if govalidator.IsNull(payload.ManifestURL) || !govalidator.IsURL(payload.ManifestURL) {
		return errors.New("Invalid manifest URL")
	}
	return nil
}

type createKubernetesStackResponse struct {
	Output string `json:"Output"`
}

func (handler *Handler) createKubernetesStackFromFileContent(w http.ResponseWriter, r *http.Request, endpoint *portainer.Endpoint, userID portainer.UserID) *httperror.HandlerError {
	var payload kubernetesStringDeploymentPayload
	if err := request.DecodeAndValidateJSONPayload(r, &payload); err != nil {
		return &httperror.HandlerError{StatusCode: http.StatusBadRequest, Message: "Invalid request payload", Err: err}
	}

	user, err := handler.DataStore.User().User(userID)
	if err != nil {
		return &httperror.HandlerError{StatusCode: http.StatusInternalServerError, Message: "Unable to load user information from the database", Err: err}
	}

	stackID := handler.DataStore.Stack().GetNextIdentifier()
	stack := &portainer.Stack{
		ID:              portainer.StackID(stackID),
		Type:            portainer.KubernetesStack,
		EndpointID:      endpoint.ID,
		EntryPoint:      filesystem.ManifestFileDefaultName,
		Namespace:       payload.Namespace,
		Status:          portainer.StackStatusActive,
		CreationDate:    time.Now().Unix(),
		CreatedBy:       user.Username,
		IsComposeFormat: payload.ComposeFormat,
	}

	stackFolder := strconv.Itoa(int(stack.ID))
	projectPath, err := handler.FileService.StoreStackFileFromBytes(stackFolder, stack.EntryPoint, []byte(payload.StackFileContent))
	if err != nil {
		fileType := "Manifest"
		if stack.IsComposeFormat {
			fileType = "Compose"
		}
		errMsg := fmt.Sprintf("Unable to persist Kubernetes %s file on disk", fileType)
		return &httperror.HandlerError{StatusCode: http.StatusInternalServerError, Message: errMsg, Err: err}
	}
	stack.ProjectPath = projectPath

	doCleanUp := true
	defer handler.cleanUp(stack, &doCleanUp)

	output, err := handler.deployKubernetesStack(r, endpoint, payload.StackFileContent, payload.ComposeFormat, payload.Namespace, k.KubeAppLabels{
		StackID: stackID,
		Name:    stack.Name,
		Owner:   stack.CreatedBy,
		Kind:    "content",
	})
<<<<<<< HEAD

=======
>>>>>>> 4ffee27a
	if err != nil {
		return &httperror.HandlerError{StatusCode: http.StatusInternalServerError, Message: "Unable to deploy Kubernetes stack", Err: err}
	}

	err = handler.DataStore.Stack().CreateStack(stack)
	if err != nil {
		return &httperror.HandlerError{StatusCode: http.StatusInternalServerError, Message: "Unable to persist the Kubernetes stack inside the database", Err: err}
	}

	doCleanUp = false

	resp := &createKubernetesStackResponse{
		Output: output,
	}

	doCleanUp = false

	return response.JSON(w, resp)
}

func (handler *Handler) createKubernetesStackFromGitRepository(w http.ResponseWriter, r *http.Request, endpoint *portainer.Endpoint, userID portainer.UserID) *httperror.HandlerError {
	var payload kubernetesGitDeploymentPayload
	if err := request.DecodeAndValidateJSONPayload(r, &payload); err != nil {
		return &httperror.HandlerError{StatusCode: http.StatusBadRequest, Message: "Invalid request payload", Err: err}
	}

	user, err := handler.DataStore.User().User(userID)
	if err != nil {
		return &httperror.HandlerError{StatusCode: http.StatusInternalServerError, Message: "Unable to load user information from the database", Err: err}
	}

	stackID := handler.DataStore.Stack().GetNextIdentifier()
	stack := &portainer.Stack{
		ID:         portainer.StackID(stackID),
		Type:       portainer.KubernetesStack,
		EndpointID: endpoint.ID,
		EntryPoint: payload.FilePathInRepository,
		GitConfig: &gittypes.RepoConfig{
			URL:            payload.RepositoryURL,
			ReferenceName:  payload.RepositoryReferenceName,
			ConfigFilePath: payload.FilePathInRepository,
		},
		Namespace:       payload.Namespace,
		Status:          portainer.StackStatusActive,
		CreationDate:    time.Now().Unix(),
		CreatedBy:       user.Username,
		IsComposeFormat: payload.ComposeFormat,
	}

	if payload.RepositoryAuthentication {
		stack.GitConfig.Authentication = &gittypes.GitAuthentication{
			Username: payload.RepositoryUsername,
			Password: payload.RepositoryPassword,
		}
	}

	projectPath := handler.FileService.GetStackProjectPath(strconv.Itoa(int(stack.ID)))
	stack.ProjectPath = projectPath

	doCleanUp := true
	defer handler.cleanUp(stack, &doCleanUp)

	commitId, err := handler.latestCommitID(payload.RepositoryURL, payload.RepositoryReferenceName, payload.RepositoryAuthentication, payload.RepositoryUsername, payload.RepositoryPassword)
	if err != nil {
		return &httperror.HandlerError{StatusCode: http.StatusInternalServerError, Message: "Unable to fetch git repository id", Err: err}
	}
	stack.GitConfig.ConfigHash = commitId

	stackFileContent, err := handler.cloneManifestContentFromGitRepo(&payload, stack.ProjectPath)
	if err != nil {
		return &httperror.HandlerError{StatusCode: http.StatusInternalServerError, Message: "Failed to process manifest from Git repository", Err: err}
	}

	output, err := handler.deployKubernetesStack(r, endpoint, stackFileContent, payload.ComposeFormat, payload.Namespace, k.KubeAppLabels{
		StackID: stackID,
		Name:    stack.Name,
		Owner:   stack.CreatedBy,
		Kind:    "git",
	})
<<<<<<< HEAD

=======
>>>>>>> 4ffee27a
	if err != nil {
		return &httperror.HandlerError{StatusCode: http.StatusInternalServerError, Message: "Unable to deploy Kubernetes stack", Err: err}
	}

	err = handler.DataStore.Stack().CreateStack(stack)
	if err != nil {
		return &httperror.HandlerError{StatusCode: http.StatusInternalServerError, Message: "Unable to persist the stack inside the database", Err: err}
	}

	doCleanUp = false

	resp := &createKubernetesStackResponse{
		Output: output,
	}

	doCleanUp = false

	return response.JSON(w, resp)
}


func (handler *Handler) createKubernetesStackFromManifestURL(w http.ResponseWriter, r *http.Request, endpoint *portainer.Endpoint) *httperror.HandlerError {
	var payload kubernetesManifestURLDeploymentPayload
	if err := request.DecodeAndValidateJSONPayload(r, &payload); err != nil {
		return &httperror.HandlerError{StatusCode: http.StatusBadRequest, Message: "Invalid request payload", Err: err}
	}

	stackID := handler.DataStore.Stack().GetNextIdentifier()
	stack := &portainer.Stack{
		ID:           portainer.StackID(stackID),
		Type:         portainer.KubernetesStack,
		EndpointID:   endpoint.ID,
		EntryPoint:   filesystem.ManifestFileDefaultName,
		Status:       portainer.StackStatusActive,
		CreationDate: time.Now().Unix(),
	}

	var manifestContent []byte
	manifestContent, err := client.Get(payload.ManifestURL, 30)
	if err != nil {
		return &httperror.HandlerError{http.StatusInternalServerError, "Unable to retrieve manifest from URL", err}
	}

	stackFolder := strconv.Itoa(int(stack.ID))
	projectPath, err := handler.FileService.StoreStackFileFromBytes(stackFolder, stack.EntryPoint, manifestContent)
	if err != nil {
		return &httperror.HandlerError{StatusCode: http.StatusInternalServerError, Message: "Unable to persist Kubernetes manifest file on disk", Err: err}
	}
	stack.ProjectPath = projectPath

	doCleanUp := true
	defer handler.cleanUp(stack, &doCleanUp)

	output, err := handler.deployKubernetesStack(r, endpoint, string(manifestContent), payload.ComposeFormat, payload.Namespace, k.KubeAppLabels{
		StackID: stackID,
		Name:    stack.Name,
		Owner:   stack.CreatedBy,
		Kind:    "url",
	})
	if err != nil {
		return &httperror.HandlerError{StatusCode: http.StatusInternalServerError, Message: "Unable to deploy Kubernetes stack", Err: err}
	}

	err = handler.DataStore.Stack().CreateStack(stack)
	if err != nil {
		return &httperror.HandlerError{StatusCode: http.StatusInternalServerError, Message: "Unable to persist the Kubernetes stack inside the database", Err: err}
	}

	resp := &createKubernetesStackResponse{
		Output: output,
	}

	return response.JSON(w, resp)
}

<<<<<<< HEAD
func (handler *Handler) deployKubernetesStack(request *http.Request, endpoint *portainer.Endpoint, stackConfig string, composeFormat bool, namespace string, appLabels k.KubeAppLabels) (string, error) {
=======
func (handler *Handler) deployKubernetesStack(r *http.Request, endpoint *portainer.Endpoint, stackConfig string, composeFormat bool, namespace string, appLabels k.KubeAppLabels) (string, error) {
>>>>>>> 4ffee27a
	handler.stackCreationMutex.Lock()
	defer handler.stackCreationMutex.Unlock()

	manifest := []byte(stackConfig)
	if composeFormat {
		convertedConfig, err := handler.KubernetesDeployer.ConvertCompose(manifest)
		if err != nil {
			return "", errors.Wrap(err, "failed to convert docker compose file to a kube manifest")
		}
		manifest = convertedConfig
<<<<<<< HEAD
	}

	manifest, err := k.AddAppLabels(manifest, appLabels)
	if err != nil {
		return "", errors.Wrap(err, "failed to add application labels")
	}

	return handler.KubernetesDeployer.Deploy(request, endpoint, string(manifest), namespace)
=======
	}

	manifest, err := k.AddAppLabels(manifest, appLabels)
	if err != nil {
		return "", errors.Wrap(err, "failed to add application labels")
	}
>>>>>>> 4ffee27a

	return handler.KubernetesDeployer.Deploy(r, endpoint, string(manifest), namespace)
}

func (handler *Handler) cloneManifestContentFromGitRepo(gitInfo *kubernetesGitDeploymentPayload, projectPath string) (string, error) {
	repositoryUsername := gitInfo.RepositoryUsername
	repositoryPassword := gitInfo.RepositoryPassword
	if !gitInfo.RepositoryAuthentication {
		repositoryUsername = ""
		repositoryPassword = ""
	}

	err := handler.GitService.CloneRepository(projectPath, gitInfo.RepositoryURL, gitInfo.RepositoryReferenceName, repositoryUsername, repositoryPassword)
	if err != nil {
		return "", err
	}
	content, err := ioutil.ReadFile(filepath.Join(projectPath, gitInfo.FilePathInRepository))
	if err != nil {
		return "", err
	}
	return string(content), nil
}<|MERGE_RESOLUTION|>--- conflicted
+++ resolved
@@ -1,10 +1,7 @@
 package stacks
 
 import (
-<<<<<<< HEAD
 	"fmt"
-=======
->>>>>>> 4ffee27a
 	"io/ioutil"
 	"net/http"
 	"path/filepath"
@@ -14,20 +11,15 @@
 	"github.com/pkg/errors"
 
 	"github.com/asaskevich/govalidator"
-	"github.com/pkg/errors"
 
 	httperror "github.com/portainer/libhttp/error"
 	"github.com/portainer/libhttp/request"
 	"github.com/portainer/libhttp/response"
 	portainer "github.com/portainer/portainer/api"
 	"github.com/portainer/portainer/api/filesystem"
-<<<<<<< HEAD
 	gittypes "github.com/portainer/portainer/api/git/types"
+	"github.com/portainer/portainer/api/http/client"
 	k "github.com/portainer/portainer/api/kubernetes"
-=======
-	k "github.com/portainer/portainer/api/kubernetes"
-	"github.com/portainer/portainer/api/http/client"
->>>>>>> 4ffee27a
 )
 
 type kubernetesStringDeploymentPayload struct {
@@ -48,9 +40,9 @@
 }
 
 type kubernetesManifestURLDeploymentPayload struct {
-	Namespace 		string
-	ComposeFormat 	bool
-	ManifestURL 	string
+	Namespace     string
+	ComposeFormat bool
+	ManifestURL   string
 }
 
 func (payload *kubernetesStringDeploymentPayload) Validate(r *http.Request) error {
@@ -138,10 +130,7 @@
 		Owner:   stack.CreatedBy,
 		Kind:    "content",
 	})
-<<<<<<< HEAD
-
-=======
->>>>>>> 4ffee27a
+
 	if err != nil {
 		return &httperror.HandlerError{StatusCode: http.StatusInternalServerError, Message: "Unable to deploy Kubernetes stack", Err: err}
 	}
@@ -221,10 +210,7 @@
 		Owner:   stack.CreatedBy,
 		Kind:    "git",
 	})
-<<<<<<< HEAD
-
-=======
->>>>>>> 4ffee27a
+
 	if err != nil {
 		return &httperror.HandlerError{StatusCode: http.StatusInternalServerError, Message: "Unable to deploy Kubernetes stack", Err: err}
 	}
@@ -245,27 +231,33 @@
 	return response.JSON(w, resp)
 }
 
-
-func (handler *Handler) createKubernetesStackFromManifestURL(w http.ResponseWriter, r *http.Request, endpoint *portainer.Endpoint) *httperror.HandlerError {
+func (handler *Handler) createKubernetesStackFromManifestURL(w http.ResponseWriter, r *http.Request, endpoint *portainer.Endpoint, userID portainer.UserID) *httperror.HandlerError {
 	var payload kubernetesManifestURLDeploymentPayload
 	if err := request.DecodeAndValidateJSONPayload(r, &payload); err != nil {
 		return &httperror.HandlerError{StatusCode: http.StatusBadRequest, Message: "Invalid request payload", Err: err}
 	}
 
+	user, err := handler.DataStore.User().User(userID)
+	if err != nil {
+		return &httperror.HandlerError{StatusCode: http.StatusInternalServerError, Message: "Unable to load user information from the database", Err: err}
+	}
+
 	stackID := handler.DataStore.Stack().GetNextIdentifier()
 	stack := &portainer.Stack{
-		ID:           portainer.StackID(stackID),
-		Type:         portainer.KubernetesStack,
-		EndpointID:   endpoint.ID,
-		EntryPoint:   filesystem.ManifestFileDefaultName,
-		Status:       portainer.StackStatusActive,
-		CreationDate: time.Now().Unix(),
+		ID:              portainer.StackID(stackID),
+		Type:            portainer.KubernetesStack,
+		EndpointID:      endpoint.ID,
+		EntryPoint:      filesystem.ManifestFileDefaultName,
+		Status:          portainer.StackStatusActive,
+		CreationDate:    time.Now().Unix(),
+		CreatedBy:       user.Username,
+		IsComposeFormat: payload.ComposeFormat,
 	}
 
 	var manifestContent []byte
-	manifestContent, err := client.Get(payload.ManifestURL, 30)
-	if err != nil {
-		return &httperror.HandlerError{http.StatusInternalServerError, "Unable to retrieve manifest from URL", err}
+	manifestContent, err = client.Get(payload.ManifestURL, 30)
+	if err != nil {
+		return &httperror.HandlerError{StatusCode: http.StatusInternalServerError, Message: "Unable to retrieve manifest from URL", Err: err}
 	}
 
 	stackFolder := strconv.Itoa(int(stack.ID))
@@ -300,11 +292,7 @@
 	return response.JSON(w, resp)
 }
 
-<<<<<<< HEAD
 func (handler *Handler) deployKubernetesStack(request *http.Request, endpoint *portainer.Endpoint, stackConfig string, composeFormat bool, namespace string, appLabels k.KubeAppLabels) (string, error) {
-=======
-func (handler *Handler) deployKubernetesStack(r *http.Request, endpoint *portainer.Endpoint, stackConfig string, composeFormat bool, namespace string, appLabels k.KubeAppLabels) (string, error) {
->>>>>>> 4ffee27a
 	handler.stackCreationMutex.Lock()
 	defer handler.stackCreationMutex.Unlock()
 
@@ -315,7 +303,6 @@
 			return "", errors.Wrap(err, "failed to convert docker compose file to a kube manifest")
 		}
 		manifest = convertedConfig
-<<<<<<< HEAD
 	}
 
 	manifest, err := k.AddAppLabels(manifest, appLabels)
@@ -324,16 +311,6 @@
 	}
 
 	return handler.KubernetesDeployer.Deploy(request, endpoint, string(manifest), namespace)
-=======
-	}
-
-	manifest, err := k.AddAppLabels(manifest, appLabels)
-	if err != nil {
-		return "", errors.Wrap(err, "failed to add application labels")
-	}
->>>>>>> 4ffee27a
-
-	return handler.KubernetesDeployer.Deploy(r, endpoint, string(manifest), namespace)
 }
 
 func (handler *Handler) cloneManifestContentFromGitRepo(gitInfo *kubernetesGitDeploymentPayload, projectPath string) (string, error) {

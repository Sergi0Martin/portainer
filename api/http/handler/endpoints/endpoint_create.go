--- conflicted
+++ resolved
@@ -308,11 +308,6 @@
 
 	//edgeKey := handler.ReverseTunnelService.GenerateEdgeKey(payload.URL, portainerHost, endpointID)
 
-<<<<<<< HEAD
-	//logrus.Debugf("[http,handler,endpoints] [message: successfully generated Edge key] [key: %s]", edgeKey)
-
-=======
->>>>>>> bc3e9738
 	endpoint := &portainer.Endpoint{
 		//ID:      portainer.EndpointID(endpointID),
 		Name:    payload.Name,

'use strict';

<<<<<<< HEAD
angular.module('<%= pkg.name %>', ['<%= pkg.name %>.templates', 'ngRoute', '<%= pkg.name %>.services', '<%= pkg.name %>.filters', 'masthead', 'footer', 'dashboard', 'container', 'containers', 'images', 'image', 'startContainer', 'sidebar', 'settings', 'builder'])
=======
angular.module('dockerui', ['ngRoute', 'dockerui.services', 'dockerui.filters', 'masthead', 'footer', 'dashboard', 'container', 'containers', 'images', 'image', 'startContainer', 'sidebar', 'settings', 'builder', 'containerLogs'])
>>>>>>> 468ba722
    .config(['$routeProvider', function ($routeProvider) {
        $routeProvider.when('/', {templateUrl: 'app/components/dashboard/dashboard.html', controller: 'DashboardController'});
        $routeProvider.when('/containers/', {templateUrl: 'app/components/containers/containers.html', controller: 'ContainersController'});
        $routeProvider.when('/containers/:id/', {templateUrl: 'app/components/container/container.html', controller: 'ContainerController'});
        $routeProvider.when('/containers/:id/logs/', {templateUrl: 'app/components/containerLogs/containerlogs.html', controller: 'ContainerLogsController'});
        $routeProvider.when('/images/', {templateUrl: 'app/components/images/images.html', controller: 'ImagesController'});
        $routeProvider.when('/images/:id/', {templateUrl: 'app/components/image/image.html', controller: 'ImageController'});
        $routeProvider.when('/settings', {templateUrl: 'app/components/settings/settings.html', controller: 'SettingsController'});
        $routeProvider.otherwise({redirectTo: '/'});
    }])
    // This is your docker url that the api will use to make requests
    // You need to set this to the api endpoint without the port i.e. http://192.168.1.9
    .constant('DOCKER_ENDPOINT', '/dockerapi')
    .constant('DOCKER_PORT', '') // Docker port, leave as an empty string if no port is requred.  If you have a port, prefix it with a ':' i.e. :4243
    .constant('UI_VERSION', 'v<%= pkg.version %>')
    .constant('DOCKER_API_VERSION', 'v1.15');
<|MERGE_RESOLUTION|>--- conflicted
+++ resolved
@@ -1,23 +1,19 @@
-'use strict';
-
-<<<<<<< HEAD
-angular.module('<%= pkg.name %>', ['<%= pkg.name %>.templates', 'ngRoute', '<%= pkg.name %>.services', '<%= pkg.name %>.filters', 'masthead', 'footer', 'dashboard', 'container', 'containers', 'images', 'image', 'startContainer', 'sidebar', 'settings', 'builder'])
-=======
-angular.module('dockerui', ['ngRoute', 'dockerui.services', 'dockerui.filters', 'masthead', 'footer', 'dashboard', 'container', 'containers', 'images', 'image', 'startContainer', 'sidebar', 'settings', 'builder', 'containerLogs'])
->>>>>>> 468ba722
-    .config(['$routeProvider', function ($routeProvider) {
-        $routeProvider.when('/', {templateUrl: 'app/components/dashboard/dashboard.html', controller: 'DashboardController'});
-        $routeProvider.when('/containers/', {templateUrl: 'app/components/containers/containers.html', controller: 'ContainersController'});
-        $routeProvider.when('/containers/:id/', {templateUrl: 'app/components/container/container.html', controller: 'ContainerController'});
-        $routeProvider.when('/containers/:id/logs/', {templateUrl: 'app/components/containerLogs/containerlogs.html', controller: 'ContainerLogsController'});
-        $routeProvider.when('/images/', {templateUrl: 'app/components/images/images.html', controller: 'ImagesController'});
-        $routeProvider.when('/images/:id/', {templateUrl: 'app/components/image/image.html', controller: 'ImageController'});
-        $routeProvider.when('/settings', {templateUrl: 'app/components/settings/settings.html', controller: 'SettingsController'});
-        $routeProvider.otherwise({redirectTo: '/'});
-    }])
-    // This is your docker url that the api will use to make requests
-    // You need to set this to the api endpoint without the port i.e. http://192.168.1.9
-    .constant('DOCKER_ENDPOINT', '/dockerapi')
-    .constant('DOCKER_PORT', '') // Docker port, leave as an empty string if no port is requred.  If you have a port, prefix it with a ':' i.e. :4243
-    .constant('UI_VERSION', 'v<%= pkg.version %>')
-    .constant('DOCKER_API_VERSION', 'v1.15');
+'use strict';
+
+angular.module('<%= pkg.name %>', ['<%= pkg.name %>.templates', 'ngRoute', '<%= pkg.name %>.services', '<%= pkg.name %>.filters', 'masthead', 'footer', 'dashboard', 'container', 'containers', 'images', 'image', 'startContainer', 'sidebar', 'settings', 'builder', 'containerLogs'])
+    .config(['$routeProvider', function ($routeProvider) {
+        $routeProvider.when('/', {templateUrl: 'app/components/dashboard/dashboard.html', controller: 'DashboardController'});
+        $routeProvider.when('/containers/', {templateUrl: 'app/components/containers/containers.html', controller: 'ContainersController'});
+        $routeProvider.when('/containers/:id/', {templateUrl: 'app/components/container/container.html', controller: 'ContainerController'});
+        $routeProvider.when('/containers/:id/logs/', {templateUrl: 'app/components/containerLogs/containerlogs.html', controller: 'ContainerLogsController'});
+        $routeProvider.when('/images/', {templateUrl: 'app/components/images/images.html', controller: 'ImagesController'});
+        $routeProvider.when('/images/:id/', {templateUrl: 'app/components/image/image.html', controller: 'ImageController'});
+        $routeProvider.when('/settings', {templateUrl: 'app/components/settings/settings.html', controller: 'SettingsController'});
+        $routeProvider.otherwise({redirectTo: '/'});
+    }])
+    // This is your docker url that the api will use to make requests
+    // You need to set this to the api endpoint without the port i.e. http://192.168.1.9
+    .constant('DOCKER_ENDPOINT', '/dockerapi')
+    .constant('DOCKER_PORT', '') // Docker port, leave as an empty string if no port is requred.  If you have a port, prefix it with a ':' i.e. :4243
+    .constant('UI_VERSION', 'v<%= pkg.version %>')
+    .constant('DOCKER_API_VERSION', 'v1.15');
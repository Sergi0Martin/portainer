--- conflicted
+++ resolved
@@ -153,41 +153,6 @@
   }
   /* #endregion */
 
-<<<<<<< HEAD
-  /* #region  ON INIT */
-  async onInit() {
-    try {
-      const endpoint = this.EndpointProvider.currentEndpoint();
-      this.endpoint = endpoint;
-      this.defaults = KubernetesResourceQuotaDefaults;
-      this.formValues = new KubernetesResourcePoolFormValues(this.defaults);
-      this.formValues.HasQuota = true;
-
-      this.state = {
-        actionInProgress: false,
-        sliderMaxMemory: 0,
-        sliderMaxCpu: 0,
-        viewReady: false,
-        isAlreadyExist: false,
-        canUseIngress: endpoint.Kubernetes.Configuration.IngressClasses.length,
-        duplicates: {
-          ingressHosts: new KubernetesFormValidationReferences(),
-        },
-      };
-
-      const nodes = await this.KubernetesNodeService.get();
-
-      _.forEach(nodes, (item) => {
-        this.state.sliderMaxMemory += filesizeParser(item.Memory);
-        this.state.sliderMaxCpu += item.CPU;
-      });
-      this.state.sliderMaxMemory = KubernetesResourceReservationHelper.megaBytesValue(this.state.sliderMaxMemory);
-      await this.getResourcePools();
-      if (this.state.canUseIngress) {
-        await this.getIngresses();
-        const ingressClasses = endpoint.Kubernetes.Configuration.IngressClasses;
-        this.formValues.IngressClasses = KubernetesIngressConverter.ingressClassesToFormValues(ingressClasses);
-=======
   /* #region  GET REGISTRIES */
   getRegistries() {
     return this.$async(async () => {
@@ -195,7 +160,6 @@
         this.registries = await this.EndpointService.registries(this.endpoint.Id);
       } catch (err) {
         this.Notifications.error('Failure', err, 'Unable to retrieve registries');
->>>>>>> d14c7b03
       }
     });
   }

--- conflicted
+++ resolved
@@ -16,11 +16,7 @@
           <div class="form-group">
             <div class="col-sm-12">
               <button type="button" class="btn btn-sm btn-primary" ngf-select ngf-min-size="10" ng-model="formValues.UploadFile">Select file</button>
-<<<<<<< HEAD
-              <span style="margin-left: 5px;">
-=======
               <span style="margin-left: 5px">
->>>>>>> a79b89bc
                 {{ formValues.UploadFile.name }}
                 <i class="fa fa-times red-icon" ng-if="!formValues.UploadFile" aria-hidden="true"></i>
               </span>

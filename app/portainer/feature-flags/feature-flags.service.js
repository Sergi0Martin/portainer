--- conflicted
+++ resolved
@@ -20,11 +20,8 @@
       'k8s-resourcepool-storagequota': EDITIONS.BE,
       's3-backup-setting': EDITIONS.BE,
       'k8s-setup-default': EDITIONS.BE,
-<<<<<<< HEAD
       'registry-management': EDITIONS.BE,
-=======
       'activity-audit': EDITIONS.BE,
->>>>>>> 24198e8a
       'rbac-roles': EDITIONS.BE,
     };
 

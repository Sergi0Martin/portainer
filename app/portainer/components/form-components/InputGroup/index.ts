--- conflicted
+++ resolved
@@ -10,12 +10,8 @@
   Input: typeof Input;
 }
 
-<<<<<<< HEAD
-const InputGroup: typeof MainComponent & InputGroupSubComponents = MainComponent as typeof MainComponent & InputGroupSubComponents;
-=======
 const InputGroup: typeof MainComponent & InputGroupSubComponents =
   MainComponent as typeof MainComponent & InputGroupSubComponents;
->>>>>>> a79b89bc
 
 InputGroup.Addon = InputGroupAddon;
 InputGroup.ButtonWrapper = InputGroupButtonWrapper;

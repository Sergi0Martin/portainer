import sanitize from 'sanitize-html';
import bootbox from 'bootbox';

import {
  cancelRegistryRepositoryAction,
  confirmAccessControlUpdate,
  confirmAsync,
  confirmDeassociate,
  confirmDeletion,
  confirmDetachment,
  confirmDeletionAsync,
<<<<<<< HEAD
  confirmEndpointSnapshot,
  confirmChangePassword,
=======
>>>>>>> 05e5ece4
  confirmImageExport,
  confirmImageForceRemoval,
  confirmRedeploy,
  confirmUpdate,
  confirmWebEditorDiscard,
  confirm,
} from './confirm';
import {
  confirmContainerDeletion,
  confirmContainerRecreation,
  confirmServiceForceUpdate,
  confirmKubeconfigSelection,
  selectRegistry,
} from './prompt';

export function enlargeImage(imageUrl: string) {
  const imageSanitized = sanitize(imageUrl);

  bootbox.dialog({
    message: `<img src="${imageSanitized}" style="width:100%" />`,
    className: 'image-zoom-modal',
    onEscape: true,
  });
}

/* @ngInject */
export function ModalServiceAngular() {
  return {
    enlargeImage,
    confirmWebEditorDiscard,
    confirmAsync,
    confirm,
    confirmAccessControlUpdate,
    confirmImageForceRemoval,
    cancelRegistryRepositoryAction,
    confirmDeletion,
    confirmDetachment,
    confirmDeassociate,
    confirmUpdate,
    confirmRedeploy,
    confirmDeletionAsync,
    confirmContainerRecreation,
<<<<<<< HEAD
    confirmEndpointSnapshot,
    confirmChangePassword,
=======
>>>>>>> 05e5ece4
    confirmImageExport,
    confirmServiceForceUpdate,
    selectRegistry,
    confirmContainerDeletion,
    confirmKubeconfigSelection,
  };
}<|MERGE_RESOLUTION|>--- conflicted
+++ resolved
@@ -9,11 +9,7 @@
   confirmDeletion,
   confirmDetachment,
   confirmDeletionAsync,
-<<<<<<< HEAD
-  confirmEndpointSnapshot,
   confirmChangePassword,
-=======
->>>>>>> 05e5ece4
   confirmImageExport,
   confirmImageForceRemoval,
   confirmRedeploy,
@@ -56,11 +52,7 @@
     confirmRedeploy,
     confirmDeletionAsync,
     confirmContainerRecreation,
-<<<<<<< HEAD
-    confirmEndpointSnapshot,
     confirmChangePassword,
-=======
->>>>>>> 05e5ece4
     confirmImageExport,
     confirmServiceForceUpdate,
     selectRegistry,

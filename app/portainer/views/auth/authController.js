--- conflicted
+++ resolved
@@ -1,132 +1,125 @@
-angular.module('portainer.app')
-<<<<<<< HEAD
-.controller('AuthenticationController', ['urlHelper','$q', '$scope', '$state', '$stateParams', '$sanitize', 'Authentication', 'UserService', 'EndpointService', 'StateManager', 'Notifications', 'SettingsService',
-function (urlHelper, $q, $scope, $state, $stateParams, $sanitize, Authentication, UserService, EndpointService, StateManager, Notifications, SettingsService) {
-=======
-.controller('AuthenticationController', ['$q', '$scope', '$state', '$transition$', '$sanitize', 'Authentication', 'UserService', 'EndpointService', 'StateManager', 'Notifications', 'SettingsService', '$stateParams',
-function ($q, $scope, $state, $transition$, $sanitize, Authentication, UserService, EndpointService, StateManager, Notifications, SettingsService, $stateParams) {
+angular.module('portainer.app').controller('AuthenticationController', ['$q', '$scope', '$state', '$stateParams', '$sanitize', 'Authentication', 'UserService', 'EndpointService', 'StateManager', 'Notifications', 'SettingsService', 'urlHelper',
+  function($q, $scope, $state, $stateParams, $sanitize, Authentication, UserService, EndpointService, StateManager, Notifications, SettingsService, urlHelper) {
+    $scope.logo = StateManager.getState().application.logo;
 
->>>>>>> 9b6b6e09
-  $scope.logo = StateManager.getState().application.logo;
+    $scope.formValues = {
+      Username: '',
+      Password: ''
+    };
 
-  $scope.formValues = {
-    Username: '',
-    Password: ''
-  };
+    $scope.state = {
+      AuthenticationError: ''
+    };
 
-  $scope.state = {
-    AuthenticationError: ''
-  };
+    $scope.authenticateUser = function() {
+      var username = $scope.formValues.Username;
+      var password = $scope.formValues.Password;
 
-  $scope.authenticateUser = function() {
-    var username = $scope.formValues.Username;
-    var password = $scope.formValues.Password;
+      Authentication.login(username, password)
+        .then(function success() {
+          checkForEndpoints();
+        })
+        .catch(function error() {
+          SettingsService.publicSettings()
+            .then(function success(settings) {
+              if (settings.AuthenticationMethod === 1) {
+                return Authentication.login($sanitize(username), $sanitize(password));
+              }
+              return $q.reject();
+            })
+            .then(function success() {
+              $state.go('portainer.updatePassword');
+            })
+            .catch(function error() {
+              $scope.state.AuthenticationError = 'Invalid credentials';
+            });
+        });
+    };
 
-    Authentication.login(username, password)
-    .then(function success() {
-      checkForEndpoints();
-    })
-    .catch(function error() {
-      SettingsService.publicSettings()
-      .then(function success(settings) {
-        if (settings.AuthenticationMethod === 1) {
-          return Authentication.login($sanitize(username), $sanitize(password));
-        }
-        return $q.reject();
-      })
-      .then(function success() {
-        $state.go('portainer.updatePassword');
-      })
-      .catch(function error() {
-        $scope.state.AuthenticationError = 'Invalid credentials';
-      });
-    });
-  };
-
-  function unauthenticatedFlow() {
-    EndpointService.endpoints()
-    .then(function success(endpoints) {
-      if (endpoints.length === 0) {
-        $state.go('portainer.init.endpoint');
-      } else {
-        $state.go($stateParams.redirect ||'portainer.home');
-      }
-    })
-    .catch(function error(err) {
-      Notifications.error('Failure', err, 'Unable to retrieve endpoints');
-    });
-  }
-
-  function authenticatedFlow() {
-    UserService.administratorExists()
-    .then(function success(exists) {
-      if (!exists) {
-        $state.go('portainer.init.admin');
-      }
-    })
-    .catch(function error(err) {
-      Notifications.error('Failure', err, 'Unable to verify administrator account existence');
-    });
-  }
-
-  function checkForEndpoints() {
-    EndpointService.endpoints()
-    .then(function success(data) {
-      var endpoints = data;
-      var userDetails = Authentication.getUserDetails();
-
-      if (endpoints.length === 0 && userDetails.role === 1) {
-        $state.go('portainer.init.endpoint');
-      } else {
-        $state.go($stateParams.redirect || 'portainer.home');
-      }
-    })
-    .catch(function error(err) {
-      Notifications.error('Failure', err, 'Unable to retrieve endpoints');
-    });
-  }
-
-  function initView() {
-    SettingsService.publicSettings()
-      .then(function success(settings) {
-        $scope.AuthenticationMethod = settings.AuthenticationMethod;
-        $scope.OAuthLoginURI = settings.OAuthLoginURI;
-      });
-
-    if ($stateParams.logout || $stateParams.error) {
-      Authentication.logout();
-      $scope.state.AuthenticationError = $stateParams.error;
-      return;
+    function unauthenticatedFlow() {
+      EndpointService.endpoints()
+        .then(function success(endpoints) {
+          if (endpoints.length === 0) {
+            $state.go('portainer.init.endpoint');
+          } else {
+            $state.go($stateParams.redirect || 'portainer.home');
+          }
+        })
+        .catch(function error(err) {
+          Notifications.error('Failure', err, 'Unable to retrieve endpoints');
+        });
     }
 
-    if (Authentication.isAuthenticated()) {
-      $state.go('portainer.home');
+    function authenticatedFlow() {
+      UserService.administratorExists()
+        .then(function success(exists) {
+          if (!exists) {
+            $state.go('portainer.init.admin');
+          }
+        })
+        .catch(function error(err) {
+          Notifications.error('Failure', err, 'Unable to verify administrator account existence');
+        });
     }
 
-    var authenticationEnabled = $scope.applicationState.application.authentication;
-    if (!authenticationEnabled) {
-      unauthenticatedFlow();
-    } else {
-      authenticatedFlow();
+    function checkForEndpoints() {
+      EndpointService.endpoints()
+        .then(function success(data) {
+          var endpoints = data;
+          var userDetails = Authentication.getUserDetails();
+
+          if (endpoints.length === 0 && userDetails.role === 1) {
+            $state.go('portainer.init.endpoint');
+          } else {
+            $state.go($stateParams.redirect || 'portainer.home');
+          }
+        })
+        .catch(function error(err) {
+          Notifications.error('Failure', err, 'Unable to retrieve endpoints');
+        });
     }
 
-    var code = urlHelper.getParameter('code');
-    if (code) {
-      oAuthLogin(code);
+    function initView() {
+      SettingsService.publicSettings()
+        .then(function success(settings) {
+          $scope.AuthenticationMethod = settings.AuthenticationMethod;
+          $scope.OAuthLoginURI = settings.OAuthLoginURI;
+        });
+
+      if ($stateParams.logout || $stateParams.error) {
+        Authentication.logout();
+        $scope.state.AuthenticationError = $stateParams.error;
+        return;
+      }
+
+      if (Authentication.isAuthenticated()) {
+        $state.go('portainer.home');
+      }
+
+      var authenticationEnabled = $scope.applicationState.application.authentication;
+      if (!authenticationEnabled) {
+        unauthenticatedFlow();
+      } else {
+        authenticatedFlow();
+      }
+
+      var code = urlHelper.getParameter('code');
+      if (code) {
+        oAuthLogin(code);
+      }
     }
-  }
 
-  function oAuthLogin(code) {
-    return Authentication.OAuthLogin(code)
-    .then(function success() {
-      urlHelper.cleanParameters();
-      $state.go('portainer.home');
-    })
-    .catch(function error() {
-      $scope.state.AuthenticationError = 'Failed to authenticate with OAuth2 Provider';
-    });
-  }
+    function oAuthLogin(code) {
+      return Authentication.OAuthLogin(code)
+        .then(function success() {
+          urlHelper.cleanParameters();
+          $state.go('portainer.home');
+        })
+        .catch(function error() {
+          $scope.state.AuthenticationError = 'Failed to authenticate with OAuth2 Provider';
+        });
+    }
 
 
-  initView();
-}]);+    initView();
+  }]);
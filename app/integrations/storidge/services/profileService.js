<<<<<<< HEAD
import {StoridgeCreateProfileRequest, StoridgeProfileListModel, StoridgeProfileModel} from '../models/profile';

angular.module('portainer.integrations.storidge')
.factory('StoridgeProfileService', ['$q', 'Storidge', function StoridgeProfileServiceFactory($q, Storidge) {
  'use strict';
  var service = {};

  service.create = function(model) {
    var payload = new StoridgeCreateProfileRequest(model);
    return Storidge.createProfile(payload).$promise;
  };

  service.update = function(model) {
    var payload = new StoridgeCreateProfileRequest(model);
    return Storidge.updateProfile(payload).$promise;
  };

  service.delete = function(profileName) {
    return Storidge.deleteProfile({ id: profileName }).$promise;
  };

  service.profile = function(profileName) {
    var deferred = $q.defer();

    Storidge.getProfile({ id: profileName }).$promise
    .then(function success(data) {
      var profile = new StoridgeProfileModel(profileName, data);
      deferred.resolve(profile);
    })
    .catch(function error(err) {
      deferred.reject({ msg: 'Unable to retrieve Storidge profile details', err: err });
    });

    return deferred.promise;
  };

  service.profiles = function() {
    var deferred = $q.defer();

    Storidge.queryProfiles().$promise
    .then(function success(data) {
      var profiles = data.profiles.map(function (item) {
        return new StoridgeProfileListModel(item);
      });
      deferred.resolve(profiles);
    })
    .catch(function error(err) {
      deferred.reject({ msg: 'Unable to retrieve Storidge profiles', err: err });
    });

    return deferred.promise;
  };

  return service;
}]);
=======
import { StoridgeCreateProfileRequest, StoridgeProfileListModel, StoridgeProfileModel } from '../models/profile';

angular.module('portainer.integrations.storidge').factory('StoridgeProfileService', [
  '$q',
  'Storidge',
  function StoridgeProfileServiceFactory($q, Storidge) {
    'use strict';
    var service = {};

    service.create = function (model) {
      var payload = new StoridgeCreateProfileRequest(model);
      return Storidge.createProfile(payload).$promise;
    };

    service.update = function (model) {
      var payload = new StoridgeCreateProfileRequest(model);
      return Storidge.updateProfile(payload).$promise;
    };

    service.delete = function (profileName) {
      return Storidge.deleteProfile({ id: profileName }).$promise;
    };

    service.profile = function (profileName) {
      var deferred = $q.defer();

      Storidge.getProfile({ id: profileName })
        .$promise.then(function success(data) {
          var profile = new StoridgeProfileModel(profileName, data);
          deferred.resolve(profile);
        })
        .catch(function error(err) {
          deferred.reject({ msg: 'Unable to retrieve Storidge profile details', err: err });
        });

      return deferred.promise;
    };

    service.profiles = function () {
      var deferred = $q.defer();

      Storidge.queryProfiles()
        .$promise.then(function success(data) {
          var profiles = data.profiles.map(function (item) {
            return new StoridgeProfileListModel(item);
          });
          deferred.resolve(profiles);
        })
        .catch(function error(err) {
          deferred.reject({ msg: 'Unable to retrieve Storidge profiles', err: err });
        });

      return deferred.promise;
    };

    return service;
  },
]);
>>>>>>> 13f712d0
<|MERGE_RESOLUTION|>--- conflicted
+++ resolved
@@ -1,61 +1,4 @@
-<<<<<<< HEAD
 import {StoridgeCreateProfileRequest, StoridgeProfileListModel, StoridgeProfileModel} from '../models/profile';
-
-angular.module('portainer.integrations.storidge')
-.factory('StoridgeProfileService', ['$q', 'Storidge', function StoridgeProfileServiceFactory($q, Storidge) {
-  'use strict';
-  var service = {};
-
-  service.create = function(model) {
-    var payload = new StoridgeCreateProfileRequest(model);
-    return Storidge.createProfile(payload).$promise;
-  };
-
-  service.update = function(model) {
-    var payload = new StoridgeCreateProfileRequest(model);
-    return Storidge.updateProfile(payload).$promise;
-  };
-
-  service.delete = function(profileName) {
-    return Storidge.deleteProfile({ id: profileName }).$promise;
-  };
-
-  service.profile = function(profileName) {
-    var deferred = $q.defer();
-
-    Storidge.getProfile({ id: profileName }).$promise
-    .then(function success(data) {
-      var profile = new StoridgeProfileModel(profileName, data);
-      deferred.resolve(profile);
-    })
-    .catch(function error(err) {
-      deferred.reject({ msg: 'Unable to retrieve Storidge profile details', err: err });
-    });
-
-    return deferred.promise;
-  };
-
-  service.profiles = function() {
-    var deferred = $q.defer();
-
-    Storidge.queryProfiles().$promise
-    .then(function success(data) {
-      var profiles = data.profiles.map(function (item) {
-        return new StoridgeProfileListModel(item);
-      });
-      deferred.resolve(profiles);
-    })
-    .catch(function error(err) {
-      deferred.reject({ msg: 'Unable to retrieve Storidge profiles', err: err });
-    });
-
-    return deferred.promise;
-  };
-
-  return service;
-}]);
-=======
-import { StoridgeCreateProfileRequest, StoridgeProfileListModel, StoridgeProfileModel } from '../models/profile';
 
 angular.module('portainer.integrations.storidge').factory('StoridgeProfileService', [
   '$q',
@@ -112,5 +55,4 @@
 
     return service;
   },
-]);
->>>>>>> 13f712d0
+]);
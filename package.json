--- conflicted
+++ resolved
@@ -2,11 +2,7 @@
   "author": "Michael Crosby & Kevan Ahlquist",
   "name": "dockerui",
   "homepage": "https://github.com/crosbymichael/dockerui",
-<<<<<<< HEAD
-  "version": "0.10.0-beta",
-=======
   "version": "0.10.1-beta",
->>>>>>> 7e1d5338
   "repository": {
     "type": "git",
     "url": "git@github.com:crosbymichael/dockerui.git"
